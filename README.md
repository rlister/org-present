# org-present-mode
[![NonGNU ELPA](https://elpa.nongnu.org/nongnu/org-present.svg)](https://elpa.nongnu.org/nongnu/org-present.html)

This is meant to be an extremely minimalist presentation tool for
Emacs [org-mode](http://orgmode.org/).  Simply layout your
presentation with each slide under a top-level header, start the minor
mode with 'org-present', and page through each slide with left/right
keys.

## Philosophy

Most of the time I'm giving a talk, it is a work in progress and I want to be be able to edit
as I go along. Also, to split my frame and work on code examples with my slides still visible.

## Configuration

Add something like this to your emacs config:

```lisp
(add-to-list 'load-path "~/path/to/org-present")
(autoload 'org-present "org-present" nil t)
```

Precise behaviour of org-present during start and quit is controlled
from hooks. The following will enlarge text, show images, hide the
cursor and make the buffer read-only:

```lisp
(eval-after-load "org-present"
  '(progn
     (add-hook 'org-present-mode-hook
               (lambda ()
                 (org-present-big)
                 (org-display-inline-images)
                 (org-present-hide-cursor)
                 (org-present-read-only)))
     (add-hook 'org-present-mode-quit-hook
               (lambda ()
                 (org-present-small)
                 (org-remove-inline-images)
                 (org-present-show-cursor)
                 (org-present-read-write)))))
```

Then start the minor mode with:

```
M-x org-present
```

Keys are:
- left/right for movement
- C-c C-= for large txt
- C-c C-- for small text
- C-c C-q for quit (which will return you back to vanilla org-mode)
- C-c < and C-c > to jump to first/last slide
<<<<<<< HEAD
- C-c C-r for buffer read-only
- C-c C-w for buffer read/write
- C-c C-1 for one big page showing all slides
=======
- C-c C-r set slides read only
- C-c C-w allow writing on slides
>>>>>>> dfcb71c1

## Beautification

This works well with
[hide-mode-line](http://webonastick.com/emacs-lisp/hide-mode-line.el),
which hides the mode-line when only one frame and buffer are open.

If you're on a Mac with an older emacs you might also want to look at the
[fullscreen patch](http://cloud.github.com/downloads/typester/emacs/feature-fullscreen.patch).
`toggle-frame-fullscreen` comes with emacs 24.

## Customization

David Wilson from System Crafters has made an excellent [blog post](https://systemcrafters.net/emacs-tips/presentations-with-org-present/) and [video](https://www.youtube.com/watch?v=SCPoF1PTZpI) about customization of `org-present`.

## Copyright

Copyright © 2014 Richard Lister.<|MERGE_RESOLUTION|>--- conflicted
+++ resolved
@@ -54,14 +54,9 @@
 - C-c C-- for small text
 - C-c C-q for quit (which will return you back to vanilla org-mode)
 - C-c < and C-c > to jump to first/last slide
-<<<<<<< HEAD
 - C-c C-r for buffer read-only
 - C-c C-w for buffer read/write
 - C-c C-1 for one big page showing all slides
-=======
-- C-c C-r set slides read only
-- C-c C-w allow writing on slides
->>>>>>> dfcb71c1
 
 ## Beautification
 
