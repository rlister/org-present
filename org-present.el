--- conflicted
+++ resolved
@@ -183,20 +183,10 @@
       (let ((end (if (org-present-show-option (match-string 2)) 2 0)))
         (org-present-add-overlay (match-beginning 1) (match-end end))))
     ;; hide stars in headings
-<<<<<<< HEAD
     (if org-present-hide-stars-in-headings
         (progn (goto-char (point-min))
                (while (re-search-forward "^\\(*+\\)" nil t)
                  (org-present-add-overlay (match-beginning 1) (match-end 1)))))
-    ;; hide emphasis markers
-    (goto-char (point-min))
-    (while (re-search-forward org-emph-re nil t)
-      (org-present-add-overlay (match-beginning 2) (1+ (match-beginning 2)))
-      (org-present-add-overlay (1- (match-end 2)) (match-end 2)))))
-=======
-    (goto-char (point-min))
-    (while (re-search-forward "^\\(*+\\)" nil t)
-      (org-present-add-overlay (match-beginning 1) (match-end 1)))
     ;; hide emphasis/verbatim markers if not already hidden by org
     (if org-hide-emphasis-markers nil
       ;; TODO https://github.com/rlister/org-present/issues/12
@@ -213,7 +203,6 @@
         (while (re-search-forward org-verbatim-re nil t)
           (org-present-add-overlay (match-beginning 2) (1+ (match-beginning 2)))
           (org-present-add-overlay (1- (match-end 2)) (match-end 2)))))))
->>>>>>> ef1f1c5d
 
 (defun org-present-rm-overlays ()
   "Remove overlays for this mode."
@@ -224,13 +213,9 @@
   "Make buffer read-only."
   (interactive)
   (setq buffer-read-only t)
-<<<<<<< HEAD
   (setq org-present-cursor-cache cursor-type
         cursor-type nil)
   (define-key org-present-mode-keymap (kbd "SPC") #'org-present-next))
-=======
-  (define-key org-present-mode-keymap (kbd "SPC") 'org-present-next))
->>>>>>> ef1f1c5d
 
 (defun org-present-read-write ()
   "Make buffer read-only."
